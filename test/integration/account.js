var assert = require('assert');
var crypto = require('crypto');
//var config = require('../../lib/config');
var helpers = require('../helpers');
var jwcrypto = require('jwcrypto');

// algorithms
require("jwcrypto/lib/algs/rs");

var testClient = new helpers.TestClient();

var TEST_EMAIL = 'foo@example.com';
var TEST_PASSWORD = 'foo';
//var TEST_PASSWORD_NEW = 'I like pie.';
//var TEST_KB_NEW = 'super secret!';
var TEST_WRAPKB = crypto.randomBytes(32).toString('base64');

describe('user', function() {
<<<<<<< HEAD
  var sessionId, accountToken, pubkey, signToken, resetToken, entropy;

  it('should create a new account', function(done) {
    testClient.makeRequest('POST', '/create', {
      payload: {
        email: TEST_EMAIL,
        verifier: TEST_PASSWORD,
        salt: TEST_SALT,
        params: { foo: 'bar' },
        wrapKb: TEST_KB
      }
    }, function(res) {
      try {
        assert.equal(res.statusCode, 200);
        assert.equal(res.result, 'ok');
      } catch (e) {
        return done(e);
      }
      done();
    });
  });
=======
  var session, pubkey, signToken;
>>>>>>> 619f835f

  it('should create an account with SPR verifier', function (done) {
    testClient.createSRP(TEST_EMAIL, TEST_PASSWORD, TEST_WRAPKB, done);
  });

  it('should login with SRP', function (done) {
    testClient.loginSRP(TEST_EMAIL, TEST_PASSWORD, function (err, keys) {
      try {
        assert(!err);
        assert.equal(TEST_WRAPKB, keys.wrapKb);
        signToken = keys.signToken;
      } catch (e) {
        return done(e);
      }
      done();
    });
  });

  it('should fail to create a new account for an existing email', function(done) {
    testClient.createSRP(TEST_EMAIL, TEST_PASSWORD, TEST_WRAPKB, function (err, res) {
      try {
        assert.equal(res.statusCode, 400);
        assert.equal(res.result.message, 'AccountExistsForEmail');
      } catch (e) {
        return done(e);
      }
      done();
    });
  });


  it('should fail to login with an unknown email', function(done) {
    testClient.makeRequest('POST', '/startLogin', {
      payload: { email: 'bad@emai.l' }
    }, function(res) {
      try {
        assert.equal(res.statusCode, 404);
        assert.equal(res.result.message, 'UnknownUser');
      } catch (e) {
        return done(e);
      }
      done();
    });
  });

  it('should return SRP parameters on startlogin', function(done) {
    testClient.makeRequest('POST', '/startLogin', {
      payload: { email: TEST_EMAIL }
    }, function(res) {
      session = res.result;

      try {
        assert.ok(res.result.sessionId);
        assert.ok(res.result.srp);
        assert.ok(res.result.srp.B);
        assert.ok(res.result.srp.s);
        assert.ok(res.result.srp.N_bits);
        assert.ok(res.result.srp.alg);
      } catch (e) {
        return done(e);
      }
      done();
    });
  });

  it('should fail to login with a bad SRP', function(done) {
    testClient.makeRequest('POST', '/finishLogin', {
      payload: {
        sessionId: session.sessionId,
        A: 'bad',
        M: 'bad'
      }
    }, function(res) {
      try {
        assert.equal(res.statusCode, 400);
        assert.equal(res.result.message, 'IncorrectPassword');
      } catch (e) {
        return done(e);
      }
      done();
    });
  });

  it('should finish login', function (done) {
    testClient.finishLogin(session, TEST_EMAIL, TEST_PASSWORD, function (err, b) {
      try {
        assert.ok(b.kA);
      } catch (e) {
        return done(e);
      }
      done();

    });
  });

  it('should fail to login with an old sessionId', function(done) {
    testClient.makeRequest('POST', '/finishLogin', {
      payload: {
        sessionId: session.sessionId,
        A: 'bad',
        M: 'bad'
      }
    }, function(res) {
      try {
        assert.equal(res.statusCode, 400);
        assert.equal(res.result.message, 'UnknownSession');
      } catch (e) {
        return done(e);
      }
      done();
    });
  });

  it('should fail to login with an unknown sessionId', function(done) {
    testClient.makeRequest('POST', '/finishLogin', {
      payload: {
        sessionId: 'bad sessionid',
        A: 'bad',
        M: 'bad'
      }
    }, function(res) {
      try {
        assert.equal(res.statusCode, 400);
        assert.equal(res.result.message, 'UnknownSession');
      } catch (e) {
        return done(e);
      }
      done();
    });
  });

  it('should generate a pubkey', function(done) {
    jwcrypto.generateKeypair({ algorithm: "RS", keysize: 64 }, function(err, keypair) {
      pubkey = keypair.publicKey;
      done(err);
    });
  });

  it('should sign a pubkey', function(done) {
    testClient.sign(pubkey.serialize(), 50000, signToken, true, function (err, result) {
      try {
        assert.ok(result);
        // check for rough format of a cert
        assert.equal(result.cert.split(".").length, 3);
      } catch (e) {
        return done(e);
      }
      done();
    });
  });

  it('should not sign with an invalid signToken', function(done) {
    testClient.sign(pubkey.serialize(), 50000, Buffer(32), true, function (err, result) {
      try {
        assert.equal(result.code, 401);
        assert.equal(result.message, 'Unknown credentials');
      } catch (e) {
        return done(e);
      }
      done();
    });
  });

  // it('should not sign without a hawk verified payload', function(done) {
  //   testClient.sign(pubkey.serialize(), 50000, signToken, false, function (err, result) {
  //     try {
  //       assert.equal(result.code, 401);
  //       assert.equal(result.message, 'Payload is invalid');
  //     } catch (e) {
  //       return done(e);
  //     }
  //     done();
  //   });
  // });
/*
  it('should begin a new login', function(done) {
    testClient.makeRequest('POST', '/startLogin', {
      payload: { email: TEST_EMAIL }
    }, function(res) {
      sessionId = res.result.sessionId;

      try {
        assert.ok(res.result.sessionId);
      } catch (e) {
        return done(e);
      }
      done();
    });
  });

  it('should get resetToken', function(done) {
    testClient.makeRequest('POST', '/resetToken', {
      payload: {
        accountToken: accountToken
      }
    }, function(res) {
      try {
        assert.equal(res.statusCode, 200);
        resetToken = res.result.resetToken;
        assert.ok(res.result.resetToken);
      } catch (e) {
        return done(e);
      }
      done();
    });
  });

  it('should reset the account', function(done) {
    testClient.makeRequest('POST', '/resetPassword', {
      payload: {
        resetToken: resetToken,
        verifier: TEST_PASSWORD_NEW,
        params: { foo: 'bar2' },
        wrapKb: TEST_KB_NEW
      }
    }, function(res) {
      try {
        assert.equal(res.statusCode, 200);
        assert.equal(res.result, 'ok');
      } catch (e) {
        return done(e);
      }
      done();
    });
  });

  it('should begin a login with resetted account', function(done) {
    testClient.makeRequest('POST', '/startLogin', {
      payload: { email: TEST_EMAIL }
    }, function(res) {
      sessionId = res.result.sessionId;

      try {
        assert.ok(res.result.sessionId);
      } catch (e) {
        return done(e);
      }
      done();
    });
  });

  it('should fail to login with old password', function(done) {
    testClient.makeRequest('POST', '/finishLogin', {
      payload: {
        sessionId: sessionId,
        password: TEST_PASSWORD
      }
    }, function(res) {
      try {
        assert.equal(res.statusCode, 400);
        assert.equal(res.result.message, 'IncorrectPassword');
      } catch (e) {
        return done(e);
      }
      done();
    });
  });

  it('should finish login with new password', function(done) {
    testClient.makeRequest('POST', '/finishLogin', {
      payload: {
        sessionId: sessionId,
        password: TEST_PASSWORD_NEW
      }
    }, function(res) {
      try {
        accountToken = res.result.accountToken;

        assert.ok(res.result.accountToken);
        assert.ok(res.result.kA);
        assert.equal(res.result.wrapKb, TEST_KB_NEW);
      } catch (e) {
        return done(e);
      }
      done();
    });
  });
<<<<<<< HEAD

  it('should generate 32 bytes of random crypto entropy', function(done) {
    testClient.makeRequest('GET', '/entropy', function(res) {
      try {
        entropy = res.result;
        assert.equal(res.statusCode, 200);
        assert.equal(entropy.length, 44);
      } catch (e) {
        return done(e);
      }
      done();
    });
  });

=======
*/
>>>>>>> 619f835f
});
<|MERGE_RESOLUTION|>--- conflicted
+++ resolved
@@ -16,31 +16,7 @@
 var TEST_WRAPKB = crypto.randomBytes(32).toString('base64');
 
 describe('user', function() {
-<<<<<<< HEAD
-  var sessionId, accountToken, pubkey, signToken, resetToken, entropy;
-
-  it('should create a new account', function(done) {
-    testClient.makeRequest('POST', '/create', {
-      payload: {
-        email: TEST_EMAIL,
-        verifier: TEST_PASSWORD,
-        salt: TEST_SALT,
-        params: { foo: 'bar' },
-        wrapKb: TEST_KB
-      }
-    }, function(res) {
-      try {
-        assert.equal(res.statusCode, 200);
-        assert.equal(res.result, 'ok');
-      } catch (e) {
-        return done(e);
-      }
-      done();
-    });
-  });
-=======
   var session, pubkey, signToken;
->>>>>>> 619f835f
 
   it('should create an account with SPR verifier', function (done) {
     testClient.createSRP(TEST_EMAIL, TEST_PASSWORD, TEST_WRAPKB, done);
@@ -215,6 +191,7 @@
   //     done();
   //   });
   // });
+
 /*
   it('should begin a new login', function(done) {
     testClient.makeRequest('POST', '/startLogin', {
@@ -318,10 +295,11 @@
       done();
     });
   });
-<<<<<<< HEAD
+*/
 
   it('should generate 32 bytes of random crypto entropy', function(done) {
     testClient.makeRequest('GET', '/entropy', function(res) {
+      var entropy;
       try {
         entropy = res.result;
         assert.equal(res.statusCode, 200);
@@ -333,7 +311,4 @@
     });
   });
 
-=======
-*/
->>>>>>> 619f835f
 });

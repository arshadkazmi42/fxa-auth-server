{
  "name": "fxa-auth-server",
<<<<<<< HEAD
  "version": "1.60.4",
=======
  "version": "1.61.0",
>>>>>>> cf5be7f4
  "description": "Firefox Accounts, an identity provider for Mozilla cloud services",
  "bin": {
    "fxa-auth": "./bin/key_server.js"
  },
  "directories": {
    "test": "test"
  },
  "scripts": {
    "test": "NODE_ENV=dev CORS_ORIGIN=http://foo/ scripts/test-local.sh && grunt",
    "start": "NODE_ENV=dev scripts/start-local.sh 2>&1",
    "start-mysql": "NODE_ENV=dev scripts/start-local-mysql.sh 2>&1",
    "test-quick": "npm run tq",
    "test-e2e": "NODE_ENV=dev tap test/e2e 2>/dev/null",
    "tq": "NODE_ENV=dev tap test/local 2>/dev/null && NODE_ENV=dev CORS_ORIGIN=https://bar/ scripts/test-remote-quick.js",
    "test-remote": "MAILER_HOST=restmail.net MAILER_PORT=80 CORS_ORIGIN=http://baz/ tap --timeout=300 --tap test/remote"
  },
  "repository": {
    "type": "git",
    "url": "git://github.com/mozilla/fxa-auth-server.git"
  },
  "bugs": "https://github.com/mozilla/fxa-auth-server/issues/",
  "homepage": "https://github.com/mozilla/fxa-auth-server/",
  "license": "MPL-2.0",
  "author": "Mozilla (https://mozilla.org/)",
  "readmeFilename": "README.md",
  "dependencies": {
    "aws-sdk": "2.2.10",
    "binary-split": "0.1.2",
    "bluebird": "2.10.2",
    "convict": "1.3.0",
    "email-addresses": "2.0.2",
    "envc": "2.4.0",
    "fxa-auth-mailer": "git+https://github.com/mozilla/fxa-auth-mailer.git#master",
    "fxa-jwtool": "0.7.1",
    "hapi": "8.8.1",
    "hapi-auth-hawk": "3.0.1",
    "hapi-fxa-oauth": "2.2.0",
    "hkdf": "0.0.2",
    "joi": "6.9.1",
    "mozlog": "2.0.3",
    "node-statsd": "0.1.1",
    "node-uap": "git+https://github.com/vladikoff/node-uap.git#9cdd16247",
    "openid": "1.0.0",
    "poolee": "1.0.0",
    "request": "2.65.0",
    "scrypt-hash": "1.1.13",
    "through": "2.3.8",
    "uuid": "1.4.1"
  },
  "devDependencies": {
    "ass": "git://github.com/jrgm/ass.git#5be99ee7abc9fcf63f9ebcc37b151b9c822146d1",
    "commander": "2.8.1",
    "eslint-config-fxa": "1.6.0",
    "fxa-auth-db-mysql": "git+https://github.com/mozilla/fxa-auth-db-mysql.git#master",
    "fxa-conventional-changelog": "1.1.0",
    "grunt": "0.4.5",
    "grunt-bump": "0.3.1",
    "grunt-cli": "0.1.13",
    "grunt-conventional-changelog": "5.0.0",
    "grunt-copyright": "0.2.0",
    "grunt-eslint": "15.0.0",
    "grunt-nsp": "2.1.2",
    "hawk": "2.3.1",
    "jws": "3.0.0",
    "leftpad": "0.0.0",
    "load-grunt-tasks": "3.1.0",
    "mailparser": "0.5.1",
    "nock": "1.7.1",
    "proxyquire": "1.6.0",
    "simplesmtp": "0.3.35",
    "sinon": "1.15.4",
    "sjcl": "1.0.2",
    "tap": "0.7.1",
    "ws": "1.0.1"
  }
}<|MERGE_RESOLUTION|>--- conflicted
+++ resolved
@@ -1,10 +1,6 @@
 {
   "name": "fxa-auth-server",
-<<<<<<< HEAD
-  "version": "1.60.4",
-=======
   "version": "1.61.0",
->>>>>>> cf5be7f4
   "description": "Firefox Accounts, an identity provider for Mozilla cloud services",
   "bin": {
     "fxa-auth": "./bin/key_server.js"
